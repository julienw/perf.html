--- conflicted
+++ resolved
@@ -227,12 +227,7 @@
 type HomeProps = ConnectedProps<OwnHomeProps, {||}, DispatchHomeProps>;
 
 type HomeState = {
-<<<<<<< HEAD
-  isAddonInstalled: boolean,
-=======
-  isDragging: boolean,
   popupAddonInstallPhase: PopupAddonInstallPhase,
->>>>>>> f4618cc4
 };
 
 type PopupAddonInstallPhase =
@@ -246,13 +241,6 @@
   | 'other-browser';
 
 class Home extends React.PureComponent<HomeProps, HomeState> {
-<<<<<<< HEAD
-  _supportsWebExtensionAPI: boolean = _supportsWebExtensionAPI();
-  _isFirefox: boolean = _isFirefox();
-  state = {
-    isAddonInstalled: Boolean(window.isGeckoProfilerAddonInstalled),
-  };
-=======
   constructor(props: HomeProps) {
     super(props);
     // Start by suggesting that we install the add-on.
@@ -280,33 +268,13 @@
         }
       );
     }
->>>>>>> f4618cc4
 
     this.state = {
-      isDragging: false,
       popupAddonInstallPhase,
     };
 
     // Let the Gecko Profiler Add-on let the home-page know when it's been installed.
     homeInstance = this;
-  }
-
-  componentDidMount() {
-<<<<<<< HEAD
-    homeInstance = this;
-  }
-
-=======
-    // Prevent dropping files on the document.
-    document.addEventListener('drag', _dragPreventDefault, false);
-    document.addEventListener('dragover', _dragPreventDefault, false);
-    document.addEventListener('drop', _dragPreventDefault, false);
-  }
-
-  componentWillUnmount() {
-    document.removeEventListener('drag', _dragPreventDefault, false);
-    document.removeEventListener('dragover', _dragPreventDefault, false);
-    document.removeEventListener('drop', _dragPreventDefault, false);
   }
 
   /**
@@ -327,29 +295,6 @@
     });
   }
 
-  _startDragging = (event: Event) => {
-    event.preventDefault();
-    this.setState({ isDragging: true });
-  };
-
-  _stopDragging = (event: Event) => {
-    event.preventDefault();
-    this.setState({ isDragging: false });
-  };
-
-  _handleProfileDrop = (event: DragEvent) => {
-    event.preventDefault();
-    if (!event.dataTransfer) {
-      return;
-    }
-
-    const { files } = event.dataTransfer;
-    if (files.length > 0) {
-      this.props.retrieveProfileFromFile(files[0]);
-    }
-  };
-
->>>>>>> f4618cc4
   _renderInstructions() {
     const { popupAddonInstallPhase } = this.state;
     switch (popupAddonInstallPhase) {
@@ -608,17 +553,6 @@
   }
 }
 
-<<<<<<< HEAD
-function _supportsWebExtensionAPI(): boolean {
-  const matched = navigator.userAgent.match(/Firefox\/(\d+\.\d+)/);
-  const minimumSupportedFirefox = 55;
-  return matched ? parseFloat(matched[1]) >= minimumSupportedFirefox : false;
-=======
-function _dragPreventDefault(event: DragEvent) {
-  event.preventDefault();
->>>>>>> f4618cc4
-}
-
 function _isFirefox(): boolean {
   return Boolean(navigator.userAgent.match(/Firefox\/\d+\.\d+/));
 }
