/* This Source Code Form is subject to the terms of the Mozilla Public
 * License, v. 2.0. If a copy of the MPL was not distributed with this
 * file, You can obtain one at http://mozilla.org/MPL/2.0/. */

// @flow
import React, { PureComponent } from 'react';
import classNames from 'classnames';

import './IdleSearchField.css';

type Props = {|
  +onIdleAfterChange: string => void,
  +onSubmit?: () => void,
  +onFocus?: () => void,
  +onBlur?: (Element | null) => void,
  +idlePeriod: number,
  +defaultValue: ?string,
  +className: ?string,
  +title: ?string,
|};

<<<<<<< HEAD
class IdleSearchField extends PureComponent {
=======
type State = {
  value: string,
};

class IdleSearchField extends PureComponent<Props, State> {
  _onSearchFieldChange: Event => void;
  _onSearchFieldFocus: Event => void;
  _onClearButtonClick: Event => void;
  _onTimeout: void => void;
>>>>>>> cdeb50a4
  _timeout: number;
  _previouslyNotifiedValue: string;

  constructor(props: Props) {
    super(props);
    (this: any)._onSearchFieldChange = this._onSearchFieldChange.bind(this);
    (this: any)._onSearchFieldFocus = this._onSearchFieldFocus.bind(this);
    (this: any)._onSearchFieldBlur = this._onSearchFieldBlur.bind(this);
    (this: any)._onClearButtonClick = this._onClearButtonClick.bind(this);
    (this: any)._onTimeout = this._onTimeout.bind(this);
    this._timeout = 0;
    this.state = {
      value: props.defaultValue || '',
    };
    this._previouslyNotifiedValue = this.state.value;
  }

<<<<<<< HEAD
  _onSearchFieldFocus(e: SyntheticEvent & { currentTarget: HTMLInputElement }) {
=======
  _onSearchFieldFocus(e: SyntheticFocusEvent<HTMLInputElement>) {
>>>>>>> cdeb50a4
    e.currentTarget.select();

    if (this.props.onFocus) {
      this.props.onFocus();
    }
  }

  _onSearchFieldBlur(e: { relatedTarget: Element | null }) {
    if (this.props.onBlur) {
      this.props.onBlur(e.relatedTarget);
    }
  }

<<<<<<< HEAD
  _onSearchFieldChange(
    e: SyntheticEvent & { currentTarget: HTMLInputElement }
  ) {
=======
  _onSearchFieldChange(e: SyntheticEvent<HTMLInputElement>) {
>>>>>>> cdeb50a4
    this.setState({
      value: e.currentTarget.value,
    });

    if (this._timeout) {
      clearTimeout(this._timeout);
    }
    this._timeout = setTimeout(this._onTimeout, this.props.idlePeriod);
  }

  _onTimeout() {
    this._timeout = 0;
    this._notifyIfChanged(this.state.value);
  }

  _notifyIfChanged(value: string) {
    if (value !== this._previouslyNotifiedValue) {
      this._previouslyNotifiedValue = value;
      this.props.onIdleAfterChange(value);
    }
  }

  _onClearButtonClick() {
    clearTimeout(this._timeout);
    this._timeout = 0;

    this.setState({ value: '' });
    this._notifyIfChanged('');
  }

  _onClearButtonFocus(
<<<<<<< HEAD
    e: SyntheticEvent & {
      relatedTarget: HTMLElement,
      currentTarget: HTMLElement,
    }
=======
    e: SyntheticEvent<HTMLElement> & { relatedTarget: HTMLElement }
>>>>>>> cdeb50a4
  ) {
    // prevent the focus on the clear button
    if (e.relatedTarget) {
      e.relatedTarget.focus();
    } else {
      e.currentTarget.blur();
    }
  }

  componentWillReceiveProps(nextProps: Props) {
    if (nextProps.defaultValue !== this.props.defaultValue) {
      this._notifyIfChanged(nextProps.defaultValue || '');
      this.setState({
        value: nextProps.defaultValue || '',
      });
    }
  }

  render() {
    const { className, title } = this.props;
    return (
      <form
        className={classNames('idleSearchField', className)}
        onSubmit={e => e.preventDefault()}
      >
        <input
          type="search"
          name="search"
          className="idleSearchFieldInput"
          required="required"
          title={title}
          value={this.state.value}
          onChange={this._onSearchFieldChange}
          onFocus={this._onSearchFieldFocus}
          onBlur={this._onSearchFieldBlur}
        />
        <input
          type="reset"
          className="idleSearchFieldButton"
          onClick={this._onClearButtonClick}
          onFocus={this._onClearButtonFocus}
        />
      </form>
    );
  }
}

export default IdleSearchField;<|MERGE_RESOLUTION|>--- conflicted
+++ resolved
@@ -19,19 +19,11 @@
   +title: ?string,
 |};
 
-<<<<<<< HEAD
-class IdleSearchField extends PureComponent {
-=======
 type State = {
   value: string,
 };
 
 class IdleSearchField extends PureComponent<Props, State> {
-  _onSearchFieldChange: Event => void;
-  _onSearchFieldFocus: Event => void;
-  _onClearButtonClick: Event => void;
-  _onTimeout: void => void;
->>>>>>> cdeb50a4
   _timeout: number;
   _previouslyNotifiedValue: string;
 
@@ -49,11 +41,7 @@
     this._previouslyNotifiedValue = this.state.value;
   }
 
-<<<<<<< HEAD
-  _onSearchFieldFocus(e: SyntheticEvent & { currentTarget: HTMLInputElement }) {
-=======
   _onSearchFieldFocus(e: SyntheticFocusEvent<HTMLInputElement>) {
->>>>>>> cdeb50a4
     e.currentTarget.select();
 
     if (this.props.onFocus) {
@@ -67,13 +55,7 @@
     }
   }
 
-<<<<<<< HEAD
-  _onSearchFieldChange(
-    e: SyntheticEvent & { currentTarget: HTMLInputElement }
-  ) {
-=======
   _onSearchFieldChange(e: SyntheticEvent<HTMLInputElement>) {
->>>>>>> cdeb50a4
     this.setState({
       value: e.currentTarget.value,
     });
@@ -105,14 +87,7 @@
   }
 
   _onClearButtonFocus(
-<<<<<<< HEAD
-    e: SyntheticEvent & {
-      relatedTarget: HTMLElement,
-      currentTarget: HTMLElement,
-    }
-=======
     e: SyntheticEvent<HTMLElement> & { relatedTarget: HTMLElement }
->>>>>>> cdeb50a4
   ) {
     // prevent the focus on the clear button
     if (e.relatedTarget) {
