/* This Source Code Form is subject to the terms of the Mozilla Public
 * License, v. 2.0. If a copy of the MPL was not distributed with this
 * file, You can obtain one at http://mozilla.org/MPL/2.0/. */

// @flow

<<<<<<< HEAD
import React, { PureComponent } from 'react';
=======
import * as React from 'react';
>>>>>>> cdeb50a4
import PropTypes from 'prop-types';
import classNames from 'classnames';
import escapeStringRegexp from 'escape-string-regexp';
import VirtualList from './VirtualList';
import { BackgroundImageStyleDef } from './StyleDef';

import ContextMenuTrigger from './ContextMenuTrigger';

import type { IndexIntoCallNodeTable, Node } from '../../types/profile-derived';
import type { CallTree } from '../../profile-logic/call-tree';
import type { IconWithClassName } from '../../types/reducers';

type RegExpResult = null | ({ index: number, input: string } & string[]);

export type Column = {
  propName: string,
  title: string,
  component?: React.ComponentType<*>,
};

type TreeViewHeaderProps = {
  fixedColumns: Column[],
  mainColumn: Column,
};

const TreeViewHeader = ({ fixedColumns, mainColumn }: TreeViewHeaderProps) =>
  <div className="treeViewHeader">
    {fixedColumns.map(col =>
      <span
        className={`treeViewHeaderColumn treeViewFixedColumn ${col.propName}`}
        key={col.propName}
      >
        {col.title}
      </span>
    )}
    <span
      className={`treeViewHeaderColumn treeViewMainColumn ${mainColumn.propName}`}
    >
      {mainColumn.title}
    </span>
  </div>;

function reactStringWithHighlightedSubstrings(
  string: string,
  substrings: ?(string[]),
  className: string
) {
  if (!substrings || !substrings.length) {
    return string;
  }

  const regexpStr = substrings.map(escapeStringRegexp).join('|');
  const re = new RegExp(regexpStr, 'gi');

  const highlighted = [];
  let lastOccurrence = 0;
  let result;
  while ((result = re.exec(string))) {
    const typedResult: RegExpResult = result;
    if (typedResult === null) {
      break;
    }
    highlighted.push(string.substring(lastOccurrence, typedResult.index));
    lastOccurrence = re.lastIndex;
    highlighted.push(
      <span key={typedResult.index} className={className}>
        {typedResult[0]}
      </span>
    );
  }
  highlighted.push(string.substring(lastOccurrence));
  return highlighted;
}

type TreeViewRowFixedColumnsProps = {
  node: Node,
  nodeId: IndexIntoCallNodeTable,
  columns: Column[],
  index: number,
  selected: boolean,
<<<<<<< HEAD
  onClick: (IndexIntoCallNodeTable, MouseEvent) => mixed,
  highlightStrings?: string[],
=======
  onClick: (IndexIntoCallNodeTable, SyntheticMouseEvent<>) => mixed,
  highlightString: string,
>>>>>>> cdeb50a4
};

class TreeViewRowFixedColumns extends React.PureComponent<
  TreeViewRowFixedColumnsProps
> {
  constructor(props: TreeViewRowFixedColumnsProps) {
    super(props);
    (this: any)._onClick = this._onClick.bind(this);
  }

  _onClick(event: SyntheticMouseEvent<>) {
    const { nodeId, onClick } = this.props;
    onClick(nodeId, event);
  }

  render() {
    const { node, columns, index, selected, highlightStrings } = this.props;
    const evenOddClassName = index % 2 === 0 ? 'even' : 'odd';
    return (
      <div
        className={`treeViewRow treeViewRowFixedColumns ${evenOddClassName} ${selected
          ? 'selected'
          : ''}`}
        style={{ height: '16px' }}
        onMouseDown={this._onClick}
      >
        {columns.map(col => {
          const RenderComponent = col.component;

          return (
            <span
              className={`treeViewRowColumn treeViewFixedColumn ${col.propName}`}
              key={col.propName}
            >
              {RenderComponent
                ? <RenderComponent node={node} />
                : reactStringWithHighlightedSubstrings(
                    node[col.propName],
                    highlightStrings,
                    'treeViewHighlighting'
                  )}
            </span>
          );
        })}
      </div>
    );
  }
}

type TreeViewRowScrolledColumnsProps = {
  node: Node,
  nodeId: IndexIntoCallNodeTable,
  depth: number,
  mainColumn: Column,
  appendageColumn: Column,
  appendageButtons: string[],
  index: number,
  canBeExpanded: boolean,
  isExpanded: boolean,
  selected: boolean,
  onToggle: (IndexIntoCallNodeTable, boolean, boolean) => mixed,
  onClick: (IndexIntoCallNodeTable, SyntheticMouseEvent<>) => mixed,
  onAppendageButtonClick:
    | ((IndexIntoCallNodeTable | null, string) => mixed)
    | null,
  highlightStrings?: string[],
};

class TreeViewRowScrolledColumns extends React.PureComponent<
  TreeViewRowScrolledColumnsProps
> {
  constructor(props: TreeViewRowScrolledColumnsProps) {
    super(props);
    (this: any)._onClick = this._onClick.bind(this);
  }

  _onClick(event: SyntheticMouseEvent<Element>) {
    const {
      nodeId,
      isExpanded,
      onToggle,
      onClick,
      onAppendageButtonClick,
    } = this.props;
    if (event.currentTarget.classList.contains('treeRowToggleButton')) {
      onToggle(nodeId, !isExpanded, event.altKey === true);
    } else if (
      event.currentTarget.classList.contains('treeViewRowAppendageButton')
    ) {
      if (onAppendageButtonClick) {
        onAppendageButtonClick(
          nodeId,
          event.currentTarget.getAttribute('data-appendage-button-name') || ''
        );
      }
    } else {
      onClick(nodeId, event);
    }
  }

  render() {
    const {
      node,
      depth,
      mainColumn,
      appendageColumn,
      index,
      canBeExpanded,
      isExpanded,
      selected,
      highlightStrings,
      appendageButtons,
    } = this.props;
    const evenOddClassName = index % 2 === 0 ? 'even' : 'odd';

    return (
      <div
        className={`treeViewRow treeViewRowScrolledColumns ${evenOddClassName} ${selected
          ? 'selected'
          : ''} ${node.dim ? 'dim' : ''}`}
        style={{ height: '16px' }}
        onMouseDown={this._onClick}
      >
        <span
          className="treeRowIndentSpacer"
          style={{ width: `${depth * 10}px` }}
        />
        <span
          className={`treeRowToggleButton ${isExpanded
            ? 'expanded'
            : 'collapsed'} ${canBeExpanded ? 'canBeExpanded' : 'leaf'}`}
        />
        <span
          className={`treeViewRowColumn treeViewMainColumn ${mainColumn.propName}`}
        >
          {reactStringWithHighlightedSubstrings(
            node[mainColumn.propName],
            highlightStrings,
            'treeViewHighlighting'
          )}
        </span>
        {appendageColumn
          ? <span
              className={`treeViewRowColumn treeViewAppendageColumn ${appendageColumn.propName}`}
            >
              {reactStringWithHighlightedSubstrings(
                node[appendageColumn.propName],
                highlightStrings,
                'treeViewHighlighting'
              )}
            </span>
          : null}
        {appendageButtons
          ? appendageButtons.map(buttonName =>
              <input
                className={classNames('treeViewRowAppendageButton', buttonName)}
                type="button"
                key={buttonName}
                data-appendage-button-name={buttonName}
                value=""
              />
            )
          : null}
      </div>
    );
  }
}

type TreeViewProps = {|
  fixedColumns: Column[],
  mainColumn: Column,
  tree: CallTree,
  expandedNodeIds: Array<IndexIntoCallNodeTable | null>,
  selectedNodeId: IndexIntoCallNodeTable | null,
  onExpandedNodesChange: PropTypes.func.isRequired,
  highlightStrings?: string[],
  appendageColumn: Column,
  appendageButtons: string[],
  disableOverscan: boolean,
  icons: IconWithClassName[],
  contextMenu?: React.Element<any>,
  contextMenuId?: string,
  onAppendageButtonClick:
    | ((IndexIntoCallNodeTable | null, string) => mixed)
    | null,
  onSelectionChange: IndexIntoCallNodeTable => mixed,
|};

class TreeView extends React.PureComponent<TreeViewProps> {
  _specialItems: (IndexIntoCallNodeTable | null)[];
  _visibleRows: IndexIntoCallNodeTable[];
  _list: VirtualList | null;

  constructor(props: TreeViewProps) {
    super(props);
    (this: any)._renderRow = this._renderRow.bind(this);
    (this: any)._toggle = this._toggle.bind(this);
    (this: any)._onKeyDown = this._onKeyDown.bind(this);
    (this: any)._onCopy = this._onCopy.bind(this);
    (this: any)._onRowClicked = this._onRowClicked.bind(this);
    this._specialItems = [props.selectedNodeId];
    this._visibleRows = this._getAllVisibleRows(props);
    this._list = null;
  }

  scrollSelectionIntoView() {
    const { selectedNodeId, tree } = this.props;
    if (this._list && selectedNodeId !== null) {
      const list = this._list; // this temp variable so that flow knows that it's non-null
      const rowIndex = this._visibleRows.indexOf(selectedNodeId);
      const depth = tree.getDepth(selectedNodeId);
      list.scrollItemIntoView(rowIndex, depth * 10);
    }
  }

  componentWillReceiveProps(nextProps: TreeViewProps) {
    if (nextProps.selectedNodeId !== this.props.selectedNodeId) {
      this._specialItems = [nextProps.selectedNodeId];
    }
    if (
      nextProps.tree !== this.props.tree ||
      nextProps.expandedNodeIds !== this.props.expandedNodeIds
    ) {
      this._visibleRows = this._getAllVisibleRows(nextProps);
    }
  }

  _renderRow(
    nodeId: IndexIntoCallNodeTable,
    index: number,
    columnIndex: number
  ) {
    const {
      tree,
      expandedNodeIds,
      fixedColumns,
      mainColumn,
      appendageColumn,
      selectedNodeId,
      highlightStrings,
      appendageButtons,
      onAppendageButtonClick,
    } = this.props;
    const node = tree.getNode(nodeId);
    if (columnIndex === 0) {
      return (
        <TreeViewRowFixedColumns
          node={node}
          columns={fixedColumns}
          nodeId={nodeId}
          index={index}
          selected={nodeId === selectedNodeId}
          onClick={this._onRowClicked}
          highlightStrings={highlightStrings}
        />
      );
    }
    const canBeExpanded = tree.hasChildren(nodeId);
    const isExpanded = expandedNodeIds.includes(nodeId);
    return (
      <TreeViewRowScrolledColumns
        node={node}
        mainColumn={mainColumn}
        appendageColumn={appendageColumn}
        appendageButtons={appendageButtons}
        depth={tree.getDepth(nodeId)}
        nodeId={nodeId}
        index={index}
        canBeExpanded={canBeExpanded}
        isExpanded={isExpanded}
        onToggle={this._toggle}
        selected={nodeId === selectedNodeId}
        onClick={this._onRowClicked}
        onAppendageButtonClick={onAppendageButtonClick}
        highlightStrings={highlightStrings}
      />
    );
  }

  _addVisibleRowsFromNode(
    props: TreeViewProps,
    arr: IndexIntoCallNodeTable[],
    nodeId: IndexIntoCallNodeTable,
    depth: number
  ) {
    arr.push(nodeId);
    if (!props.expandedNodeIds.includes(nodeId)) {
      return;
    }
    const children = props.tree.getChildren(nodeId);
    for (let i = 0; i < children.length; i++) {
      this._addVisibleRowsFromNode(props, arr, children[i], depth + 1);
    }
  }

  _getAllVisibleRows(props: TreeViewProps) {
    const roots = props.tree.getRoots();
    const allRows = [];
    for (let i = 0; i < roots.length; i++) {
      this._addVisibleRowsFromNode(props, allRows, roots[i], 0);
    }
    return allRows;
  }

  _isCollapsed(nodeId: IndexIntoCallNodeTable) {
    return !this.props.expandedNodeIds.includes(nodeId);
  }

  _addAllDescendants(
    newSet: Set<IndexIntoCallNodeTable | null>,
    nodeId: IndexIntoCallNodeTable
  ) {
    this.props.tree.getChildren(nodeId).forEach(childId => {
      newSet.add(childId);
      this._addAllDescendants(newSet, childId);
    });
  }

  _toggle(
    nodeId: IndexIntoCallNodeTable,
    newExpanded: boolean = this._isCollapsed(nodeId),
    toggleAll: * = false
  ) {
    const newSet = new Set(this.props.expandedNodeIds);
    if (newExpanded) {
      newSet.add(nodeId);
      if (toggleAll) {
        this._addAllDescendants(newSet, nodeId);
      }
    } else {
      newSet.delete(nodeId);
    }
    this.props.onExpandedNodesChange(Array.from(newSet.values()));
  }

  _toggleAll(
    nodeId: IndexIntoCallNodeTable,
    newExpanded: boolean = this._isCollapsed(nodeId)
  ) {
    this._toggle(nodeId, newExpanded, true);
  }

  _select(nodeId: IndexIntoCallNodeTable) {
    this.props.onSelectionChange(nodeId);
  }

  _onRowClicked(nodeId: IndexIntoCallNodeTable, event: SyntheticMouseEvent<>) {
    this._select(nodeId);
    if (event.detail === 2 && event.button === 0) {
      // double click
      this._toggle(nodeId);
    }
  }

  _onCopy(event: ClipboardEvent) {
    event.preventDefault();
    const { tree, selectedNodeId, mainColumn } = this.props;
    if (selectedNodeId) {
      const node = tree.getNode(selectedNodeId);
      event.clipboardData.setData('text/plain', node[mainColumn.propName]);
    }
  }

  _onKeyDown(event: KeyboardEvent) {
    if (event.ctrlKey || event.altKey || event.metaKey) {
      return;
    }

    if (event.keyCode < 37 || event.keyCode > 40) {
      if (event.keyCode !== 0 || String.fromCharCode(event.charCode) !== '*') {
        return;
      }
    }
    event.stopPropagation();
    event.preventDefault();

    const selected = this.props.selectedNodeId;
    const visibleRows = this._getAllVisibleRows(this.props);
    const selectedRowIndex = visibleRows.findIndex(
      nodeId => nodeId === selected
    );

    if (selected === null || selectedRowIndex === -1) {
      // the first condition is redundant, but it makes flow happy
      this._select(visibleRows[0]);
      return;
    }

    if (event.keyCode === 37) {
      // KEY_LEFT
      const isCollapsed = this._isCollapsed(selected);
      if (!isCollapsed) {
        this._toggle(selected);
      } else {
        const parent = this.props.tree.getParent(selected);
        if (parent !== -1) {
          this._select(parent);
        }
      }
    } else if (event.keyCode === 38) {
      // KEY_UP
      if (selectedRowIndex > 0) {
        this._select(visibleRows[selectedRowIndex - 1]);
      }
    } else if (event.keyCode === 39) {
      // KEY_RIGHT
      const isCollapsed = this._isCollapsed(selected);
      if (isCollapsed) {
        this._toggle(selected);
      } else {
        // Do KEY_DOWN only if the next element is a child
        if (this.props.tree.hasChildren(selected)) {
          this._select(this.props.tree.getChildren(selected)[0]);
        }
      }
    } else if (event.keyCode === 40) {
      // KEY_DOWN
      if (selectedRowIndex < visibleRows.length - 1) {
        this._select(visibleRows[selectedRowIndex + 1]);
      }
    } else if (String.fromCharCode(event.charCode) === '*') {
      this._toggleAll(selected);
    }
  }

  focus() {
    if (this._list) {
      this._list.focus();
    }
  }

  render() {
    const {
      fixedColumns,
      mainColumn,
      disableOverscan,
      contextMenu,
      contextMenuId,
      icons,
    } = this.props;
    return (
      <div className="treeView">
        {icons &&
          icons.map(({ className, icon }) =>
            <BackgroundImageStyleDef
              className={className}
              url={icon}
              key={className}
            />
          )}
        <TreeViewHeader fixedColumns={fixedColumns} mainColumn={mainColumn} />
        <ContextMenuTrigger
          id={contextMenuId}
          attributes={{ className: 'treeViewContextMenu' }}
        >
          <VirtualList
            className="treeViewBody"
            items={this._visibleRows}
            renderItem={this._renderRow}
            itemHeight={16}
            columnCount={2}
            focusable={true}
            onKeyDown={this._onKeyDown}
            specialItems={this._specialItems}
            disableOverscan={disableOverscan}
            onCopy={this._onCopy}
            ref={ref => {
              this._list = ref;
            }}
          />
        </ContextMenuTrigger>
        {contextMenu}
      </div>
    );
  }
}

TreeView.propTypes = {
  fixedColumns: PropTypes.arrayOf(
    PropTypes.shape({
      propName: PropTypes.string.isRequired,
      title: PropTypes.string.isRequired,
      component: PropTypes.func,
    })
  ).isRequired,
  mainColumn: PropTypes.shape({
    propName: PropTypes.string.isRequired,
    title: PropTypes.string.isRequired,
  }).isRequired,
  tree: PropTypes.object.isRequired,
  expandedNodeIds: PropTypes.arrayOf(PropTypes.number).isRequired,
  selectedNodeId: PropTypes.number,
  onExpandedNodesChange: PropTypes.func.isRequired,
  onSelectionChange: PropTypes.func.isRequired,
  highlightStrings: PropTypes.arrayOf(PropTypes.string),
  appendageColumn: PropTypes.shape({
    propName: PropTypes.string.isRequired,
    title: PropTypes.string.isRequired,
  }),
  appendageButtons: PropTypes.arrayOf(PropTypes.string),
  onAppendageButtonClick: PropTypes.func,
  disableOverscan: PropTypes.bool,
  contextMenu: PropTypes.object,
  contextMenuId: PropTypes.string,
  icons: PropTypes.array,
};

export default TreeView;<|MERGE_RESOLUTION|>--- conflicted
+++ resolved
@@ -4,11 +4,7 @@
 
 // @flow
 
-<<<<<<< HEAD
-import React, { PureComponent } from 'react';
-=======
 import * as React from 'react';
->>>>>>> cdeb50a4
 import PropTypes from 'prop-types';
 import classNames from 'classnames';
 import escapeStringRegexp from 'escape-string-regexp';
@@ -89,13 +85,8 @@
   columns: Column[],
   index: number,
   selected: boolean,
-<<<<<<< HEAD
-  onClick: (IndexIntoCallNodeTable, MouseEvent) => mixed,
+  onClick: (IndexIntoCallNodeTable, SyntheticMouseEvent<>) => mixed,
   highlightStrings?: string[],
-=======
-  onClick: (IndexIntoCallNodeTable, SyntheticMouseEvent<>) => mixed,
-  highlightString: string,
->>>>>>> cdeb50a4
 };
 
 class TreeViewRowFixedColumns extends React.PureComponent<
